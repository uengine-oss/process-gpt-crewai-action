--- conflicted
+++ resolved
@@ -31,12 +31,7 @@
     1) todolist 테이블에서 실제 todo_id로 row를 가져와,
     2) _prepare_task_inputs가 올바른 dict 구조를 반환하는지 검증
     """
-<<<<<<< HEAD
-    # 실제 존재하는 todo_id 사용 - 테스트 전에 DB에서 확인 필요
-    todo_id = "28f68ce5-9c64-4f32-ad1e-2be81a67b63b"
-=======
     todo_id = "ec00001f-3d6-4d8e-b0d6-75b3829fb7c4"  # 실제 존재하는 todo_id로 변경 필요
->>>>>>> 069240f9
     client = get_db_client()
     resp = (
         client
